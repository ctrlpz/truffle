--- conflicted
+++ resolved
@@ -260,22 +260,8 @@
     }
 
     @Override
-<<<<<<< HEAD
-    protected InstalledCode createInstalledCode(CompilableTruffleAST compilable, TruffleCompilationTask task) {
-        return new HotSpotTruffleInstalledCode(compilable, !task.isLastTier());
-    }
-
-    @Override
-    protected void afterCodeInstallation(InstalledCode installedCode) {
-        if (installedCode instanceof HotSpotTruffleInstalledCode) {
-            HotSpotTruffleCompilerRuntime runtime = (HotSpotTruffleCompilerRuntime) TruffleCompilerRuntime.getRuntime();
-            HotSpotTruffleInstalledCode hotspotTruffleInstalledCode = (HotSpotTruffleInstalledCode) installedCode;
-            runtime.onCodeInstallation(hotspotTruffleInstalledCode);
-        }
-=======
     protected InstalledCode createInstalledCode(CompilableTruffleAST compilable) {
         return null;
->>>>>>> 5c7405a4
     }
 
     /**
