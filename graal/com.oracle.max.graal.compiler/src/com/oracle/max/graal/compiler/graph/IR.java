/*
 * Copyright (c) 2009, 2011, Oracle and/or its affiliates. All rights reserved.
 * DO NOT ALTER OR REMOVE COPYRIGHT NOTICES OR THIS FILE HEADER.
 *
 * This code is free software; you can redistribute it and/or modify it
 * under the terms of the GNU General Public License version 2 only, as
 * published by the Free Software Foundation.
 *
 * This code is distributed in the hope that it will be useful, but WITHOUT
 * ANY WARRANTY; without even the implied warranty of MERCHANTABILITY or
 * FITNESS FOR A PARTICULAR PURPOSE.  See the GNU General Public License
 * version 2 for more details (a copy is included in the LICENSE file that
 * accompanied this code).
 *
 * You should have received a copy of the GNU General Public License version
 * 2 along with this work; if not, write to the Free Software Foundation,
 * Inc., 51 Franklin St, Fifth Floor, Boston, MA 02110-1301 USA.
 *
 * Please contact Oracle, 500 Oracle Parkway, Redwood Shores, CA 94065 USA
 * or visit www.oracle.com if you need additional information or have any
 * questions.
 */
package com.oracle.max.graal.compiler.graph;

import java.util.*;

import com.oracle.max.graal.compiler.*;
import com.oracle.max.graal.compiler.ir.*;
import com.oracle.max.graal.compiler.lir.*;
import com.oracle.max.graal.compiler.observer.*;
import com.oracle.max.graal.compiler.phases.*;
import com.oracle.max.graal.compiler.schedule.*;
import com.oracle.max.graal.compiler.value.*;
import com.oracle.max.graal.graph.*;

/**
 * This class implements the overall container for the HIR (high-level IR) graph
 * and directs its construction, optimization, and finalization.
 */
public class IR {

    /**
     * The compilation associated with this IR.
     */
    public final GraalCompilation compilation;

    /**
     * The start block of this IR.
     */
    public LIRBlock startBlock;

    /**
     * The linear-scan ordered list of blocks.
     */
    private List<LIRBlock> orderedBlocks;

    /**
     * Creates a new IR instance for the specified compilation.
     * @param compilation the compilation
     */
    public IR(GraalCompilation compilation) {
        this.compilation = compilation;
    }

    public Map<Node, LIRBlock> valueToBlock;

    /**
     * Builds the graph, optimizes it, and computes the linear scan block order.
     */
    public void build() {

//        Object stored = GraphBuilderPhase.cachedGraphs.get(compilation.method);
//        if (stored != null) {
//            Map<Node, Node> replacements = new HashMap<Node, Node>();
//            CompilerGraph duplicate = (CompilerGraph) stored;
//            replacements.put(duplicate.start(), compilation.graph.start());
//            compilation.graph.addDuplicate(duplicate.getNodes(), replacements);
//        } else {
            new GraphBuilderPhase(compilation, compilation.method, false, false).apply(compilation.graph);
//        }

        //printGraph("After GraphBuilding", compilation.graph);

        if (GraalOptions.TestGraphDuplication) {
            new DuplicationPhase().apply(compilation.graph);
            //printGraph("After Duplication", compilation.graph);
        }

        new DeadCodeEliminationPhase().apply(compilation.graph);
        //printGraph("After DeadCodeElimination", compilation.graph);

        if (GraalOptions.Inline) {
            new InliningPhase(compilation, this, null).apply(compilation.graph);
        }

        Graph graph = compilation.graph;

        if (GraalOptions.OptCanonicalizer) {
            new CanonicalizerPhase().apply(graph);
            new DeadCodeEliminationPhase().apply(graph);
        }

<<<<<<< HEAD
        if (GraalOptions.OptGVN) {
            new GlobalValueNumberingPhase().apply(graph);
        }
//
//        new EscapeAnalysisPhase().apply(graph);
=======
        if (GraalOptions.EscapeAnalysis) {
            new EscapeAnalysisPhase(compilation, this).apply(graph);
            new DeadCodeEliminationPhase().apply(graph);
            new CanonicalizerPhase().apply(graph);
            new DeadCodeEliminationPhase().apply(graph);
        }
>>>>>>> e78ebb57

        if (GraalOptions.OptLoops) {
            new LoopPhase().apply(graph);
        }

        if (GraalOptions.Lower) {
            new LoweringPhase(compilation.runtime).apply(graph);
            new MemoryPhase().apply(graph);
            if (GraalOptions.OptGVN) {
                new GlobalValueNumberingPhase().apply(graph);
            }
            new ReadEliminationPhase().apply(graph);
        }

        IdentifyBlocksPhase schedule = new IdentifyBlocksPhase(true);
        schedule.apply(graph);


        List<Block> blocks = schedule.getBlocks();
        List<LIRBlock> lirBlocks = new ArrayList<LIRBlock>();
        Map<Block, LIRBlock> map = new HashMap<Block, LIRBlock>();
        for (Block b : blocks) {
            LIRBlock block = new LIRBlock(b.blockID());
            map.put(b, block);
            block.setInstructions(b.getInstructions());
            block.setLinearScanNumber(b.blockID());

            block.setFirstInstruction(b.firstNode());
            block.setLastInstruction(b.lastNode());
            lirBlocks.add(block);
        }

        for (Block b : blocks) {
            for (Block succ : b.getSuccessors()) {
                map.get(b).blockSuccessors().add(map.get(succ));
            }

            for (Block pred : b.getPredecessors()) {
                map.get(b).blockPredecessors().add(map.get(pred));
            }
        }

        orderedBlocks = lirBlocks;
        valueToBlock = new HashMap<Node, LIRBlock>();
        for (LIRBlock b : orderedBlocks) {
            for (Node i : b.getInstructions()) {
                valueToBlock.put(i, b);
            }
        }
        startBlock = valueToBlock.get(graph.start());
        assert startBlock != null;
        assert startBlock.blockPredecessors().size() == 0;


        if (GraalOptions.Time) {
            GraalTimers.COMPUTE_LINEAR_SCAN_ORDER.start();
        }

        ComputeLinearScanOrder clso = new ComputeLinearScanOrder(lirBlocks.size(), startBlock);
        orderedBlocks = clso.linearScanOrder();
        this.compilation.stats.loopCount = clso.numLoops();

        int z = 0;
        for (LIRBlock b : orderedBlocks) {
            b.setLinearScanNumber(z++);
        }

        printGraph("After linear scan order", compilation.graph);

        if (GraalOptions.Time) {
            GraalTimers.COMPUTE_LINEAR_SCAN_ORDER.stop();
        }

    }

    /**
     * Gets the linear scan ordering of blocks as a list.
     * @return the blocks in linear scan order
     */
    public List<LIRBlock> linearScanOrder() {
        return orderedBlocks;
    }

    public void printGraph(String phase, Graph graph) {
        if (compilation.compiler.isObserved()) {
            compilation.compiler.fireCompilationEvent(new CompilationEvent(compilation, phase, graph, true, false));
        }
    }

    public int numLoops() {
        return compilation.stats.loopCount;
    }

    /**
     * Gets the maximum number of locks in the graph's frame states.
     */
    public final int maxLocks() {
        int maxLocks = 0;
        for (Node node : compilation.graph.getNodes()) {
            if (node instanceof FrameState) {
                FrameState current = (FrameState) node;
                int lockCount = 0;
                while (current != null) {
                    lockCount += current.locksSize();
                    current = current.outerFrameState();
                }
                if (lockCount > maxLocks) {
                    maxLocks = lockCount;
                }
            }
        }
        return maxLocks;
    }

    public FixedNodeWithNext getHIRStartBlock() {
        return (FixedNodeWithNext) compilation.graph.start().successors().get(0);
    }
}<|MERGE_RESOLUTION|>--- conflicted
+++ resolved
@@ -100,20 +100,18 @@
             new DeadCodeEliminationPhase().apply(graph);
         }
 
-<<<<<<< HEAD
-        if (GraalOptions.OptGVN) {
-            new GlobalValueNumberingPhase().apply(graph);
-        }
-//
-//        new EscapeAnalysisPhase().apply(graph);
-=======
         if (GraalOptions.EscapeAnalysis) {
             new EscapeAnalysisPhase(compilation, this).apply(graph);
             new DeadCodeEliminationPhase().apply(graph);
             new CanonicalizerPhase().apply(graph);
             new DeadCodeEliminationPhase().apply(graph);
         }
->>>>>>> e78ebb57
+
+        if (GraalOptions.OptGVN) {
+            new GlobalValueNumberingPhase().apply(graph);
+        }
+//
+//        new EscapeAnalysisPhase().apply(graph);
 
         if (GraalOptions.OptLoops) {
             new LoopPhase().apply(graph);
