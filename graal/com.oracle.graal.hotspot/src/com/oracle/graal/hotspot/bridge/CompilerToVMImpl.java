--- conflicted
+++ resolved
@@ -154,9 +154,8 @@
     public native String getFileName(HotSpotResolvedJavaType method);
 
     @Override
-<<<<<<< HEAD
+    public native void clearQueuedForCompilation(HotSpotResolvedJavaMethod method);
+    
+    @Override
     public native void reprofile(long metaspaceMethod);
-=======
-    public native void clearQueuedForCompilation(HotSpotResolvedJavaMethod method);
->>>>>>> 9b85f97a
 }