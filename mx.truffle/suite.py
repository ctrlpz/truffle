--- conflicted
+++ resolved
@@ -102,12 +102,9 @@
       "sourceDirs" : ["src"],
       "dependencies" : [
         "com.oracle.truffle.api.dsl",
-<<<<<<< HEAD
         "com.oracle.truffle.api.interop",
         "com.oracle.truffle.api.instrumentation"
-=======
         "com.oracle.truffle.api.interop"
->>>>>>> 5c3a1c79
       ],
       "checkstyle" : "com.oracle.truffle.dsl.processor",
       "javaCompliance" : "1.7",
